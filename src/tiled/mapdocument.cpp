--- conflicted
+++ resolved
@@ -430,17 +430,10 @@
     }
     Q_ASSERT(layer);
 
-<<<<<<< HEAD
-    const int index = mCurrentLayerIndex >= 0 ? mCurrentLayerIndex + 1
-                                              : mMap->layerCount();
-    mUndoStack->push(new AddLayer(this, index, layer));
-    setCurrentLayerIndex(index);
-=======
     auto parentLayer = mCurrentLayer ? mCurrentLayer->parentLayer() : nullptr;
     const int index = layerIndex(mCurrentLayer) + 1;
     mUndoStack->push(new AddLayer(this, index, layer, parentLayer));
     setCurrentLayer(layer);
->>>>>>> e6546d44
 
     emit editLayerNameRequested();
 
