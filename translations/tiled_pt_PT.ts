--- conflicted
+++ resolved
@@ -4579,16 +4579,7 @@
         <translation>Hexagonal (Escalonado)</translation>
     </message>
     <message>
-<<<<<<< HEAD
         <location line="+74"/>
-=======
-        <location line="+69"/>
-        <source>Tile Layer 1</source>
-        <translation>Camada de Tiles 1</translation>
-    </message>
-    <message>
-        <location line="+4"/>
->>>>>>> 63673b1a
         <source>Memory Usage Warning</source>
         <translation>Aviso de Utilização de Memória</translation>
     </message>
