--- conflicted
+++ resolved
@@ -7,12 +7,7 @@
     qbsSearchPaths: "qbs"
     minimumQbsVersion: "1.8"
 
-<<<<<<< HEAD
-    property string version: Environment.getEnv("TILED_VERSION") || "1.2.4";
-=======
     property string version: Environment.getEnv("TILED_VERSION") || "1.2.5";
-    property bool sparkleEnabled: Environment.getEnv("TILED_SPARKLE")
->>>>>>> ab5b7d6f
     property bool snapshot: Environment.getEnv("TILED_SNAPSHOT")
     property bool release: Environment.getEnv("TILED_RELEASE")
     property bool installHeaders: false
