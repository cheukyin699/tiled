language: cpp
sudo: required
dist: trusty
python: 3.6

env:
  global:
   # The next declaration is the encrypted COVERITY_SCAN_TOKEN, created
   #   via the "travis encrypt" command using the project repo's public key
   - secure: "J8Y+eQD0p5YPOlhBEPFgpZzhRFjXC4phiiFtGV3JaYX34wxCsyyNhMStMqIZTBL4D9lQojfLgXODBDaqT1iSHDe1oonosnyYnGBIJElez247pjuNiSSvcAbYa9RQnwfHe8JFphQHViURbv0OfqpHHyAlHy5b8nrPYWG2xmHA5nY="

addons:
  coverity_scan:
    project:
      name: "bjorn/tiled"
      description: "A generic tile map editor"
    notification_email: bjorn@lindeijer.nl
    build_command_prepend: qmake
    build_command: make
    branch_pattern: coverity_scan

notifications:
  irc:
    channels:
      - "chat.freenode.net#tiled"
    on_success: change
    on_failure: always
    use_notice: true
    skip_join: true

matrix:
  include:
    - os: linux
      compiler: gcc
      addons:
        apt:
          sources:
            - ubuntu-toolchain-r-test
          packages:
            - g++-7
      env:
        - MATRIX_EVAL="CC=gcc-7 && CXX=g++-7"
      before_install:
        - eval "${MATRIX_EVAL}"
        - sudo add-apt-repository --yes ppa:beineri/opt-qt596-trusty
        - sudo apt-get update -qq
        - sudo apt-get -y install qt59base qt59script qt59svg qt59imageformats qt59tools binutils zlib1g-dev
        - source /opt/qt59/bin/qt59-env.sh
        - source ./dist/linux/setup-qbs.sh
      script:
        - qbs --version
        - qbs setup-toolchains --detect
        - qbs setup-qt --detect
        - qbs config defaultProfile qt-5-9-6
        - qbs install --install-root Tiled/usr config:release projects.Tiled.version:$TILED_VERSION
        - cp LICENSE* COPYING *md Tiled/
      after_success:
        - wget -c "https://github.com/probonopd/linuxdeployqt/releases/download/continuous/linuxdeployqt-continuous-x86_64.AppImage" -O linuxdeployqt
        - chmod a+x linuxdeployqt
        - unset QTDIR; unset QT_PLUGIN_PATH; unset LD_LIBRARY_PATH
<<<<<<< HEAD
        - ./linuxdeployqt ./Tiled/usr/share/applications/org.mapeditor.Tiled.desktop -bundle-non-qt-libs -extra-plugins=imageformats/libqsvg.so -exclude-libs=libpython3.4m.so.1.0 -verbose=2
        - ./linuxdeployqt ./Tiled/usr/share/applications/org.mapeditor.Tiled.desktop -exclude-libs=libpython3.4m.so.1.0 -appimage
=======
        - mkdir -p Tiled/usr/plugins/imageformats
        - cp /opt/qt59/plugins/imageformats/libqsvg.so Tiled/usr/plugins/imageformats/
        - ./linuxdeployqt ./Tiled/usr/share/applications/tiled.desktop -bundle-non-qt-libs -verbose=2
        - ./linuxdeployqt ./Tiled/usr/share/applications/tiled.desktop -appimage
>>>>>>> dbfefaef
        - find ./Tiled -executable -type f -exec ldd {} \; | grep " => /usr" | cut -d " " -f 2-3 | sort | uniq
        - mv Tiled-x86_64.AppImage Tiled-$TILED_VERSION-x86_64.AppImage
      deploy:
        - provider: releases
          skip_cleanup: true
          draft: true
          tag_name: $TRAVIS_TAG
          api_key:
            secure: g8B2MDEElF5v1K1awuhB1C54Fbl2eUmKdfJTPhYC8kYiLoWClgufOPavJOHO+hH5us1LtbCvOa6Z+lrSe9YnuwNcV2MKENQQ4CjpViEI51wpAOM1/WW+C7tDu2BNFKCJjldRrSGttFD2lgVbNYBY7w56/2stZNRBuTfdE8YZEFc=
          file: Tiled*.AppImage
          file_glob: true
          on:
            repo: bjorn/tiled
            tags: true
        - provider: script
          skip_cleanup: true
          script: curl --upload-file $(ls Tiled*.AppImage) https://transfer.sh/Tiled.AppImage
          on:
            all_branches: true
        - provider: script
          skip_cleanup: true
          on:
            repo: bjorn/tiled
            branch: snapshot
          script: dist/linux/push-to-itch.sh
    - os: linux
      compiler: clang
      env:
        - QMAKESPEC=linux-clang
        - MAKEFLAGS=-j2
      before_install:
        - sudo add-apt-repository --yes ppa:beineri/opt-qt563-trusty
        - sudo apt-get update -qq
        - sudo apt-get -y install qt56base qt56svg qt56tools binutils zlib1g-dev cppcheck xvfb
        - source /opt/qt56/bin/qt56-env.sh
        - qmake -version
      script:
        - qmake
        - make
        - pushd tests/
        - qmake
        - make
        - for test in `find -executable -type f`; do pushd `dirname $test`; xvfb-run -a ./`basename $test`||exit 1; popd; done
        - popd
      after_script:
        - cppcheck --enable=all -q -Isrc/libtiled `git ls-files src/\*.cpp`
    - os: osx
      before_install:
        - brew update
        - brew install qbs
        - brew install qt@5.5
      script:
        - qbs --version
        - qbs setup-toolchains --detect
        - qbs setup-qt /usr/local/opt/qt@5.5/bin/qmake qt-brew
        - qbs config profiles.qt-brew.baseProfile xcode-macosx-x86_64
        - qbs config defaultProfile qt-brew
        - qbs install --install-root install config:release projects.Tiled.version:$TILED_VERSION
        - /usr/local/opt/qt@5.5/bin/macdeployqt install/Tiled.app
      deploy:
        - provider: script
          skip_cleanup: true
          on:
            repo: bjorn/tiled
            branch: snapshot
          script: dist/macos/push-to-itch.sh

before_script:
  - if [[ "$TRAVIS_TAG" ]]; then export TILED_RELEASE=true ; fi
  - if [[ "$TRAVIS_TAG" ]]; then export TILED_VERSION=${TRAVIS_TAG:1} ; fi
  - if [[ "$TRAVIS_TAG" == "" ]]; then export TILED_VERSION=$(date "+%Y.%m.%d") ; fi
  - if [[ "$TRAVIS_BRANCH" == "snapshot" ]]; then export TILED_SNAPSHOT=true ; fi<|MERGE_RESOLUTION|>--- conflicted
+++ resolved
@@ -58,15 +58,8 @@
         - wget -c "https://github.com/probonopd/linuxdeployqt/releases/download/continuous/linuxdeployqt-continuous-x86_64.AppImage" -O linuxdeployqt
         - chmod a+x linuxdeployqt
         - unset QTDIR; unset QT_PLUGIN_PATH; unset LD_LIBRARY_PATH
-<<<<<<< HEAD
         - ./linuxdeployqt ./Tiled/usr/share/applications/org.mapeditor.Tiled.desktop -bundle-non-qt-libs -extra-plugins=imageformats/libqsvg.so -exclude-libs=libpython3.4m.so.1.0 -verbose=2
         - ./linuxdeployqt ./Tiled/usr/share/applications/org.mapeditor.Tiled.desktop -exclude-libs=libpython3.4m.so.1.0 -appimage
-=======
-        - mkdir -p Tiled/usr/plugins/imageformats
-        - cp /opt/qt59/plugins/imageformats/libqsvg.so Tiled/usr/plugins/imageformats/
-        - ./linuxdeployqt ./Tiled/usr/share/applications/tiled.desktop -bundle-non-qt-libs -verbose=2
-        - ./linuxdeployqt ./Tiled/usr/share/applications/tiled.desktop -appimage
->>>>>>> dbfefaef
         - find ./Tiled -executable -type f -exec ldd {} \; | grep " => /usr" | cut -d " " -f 2-3 | sort | uniq
         - mv Tiled-x86_64.AppImage Tiled-$TILED_VERSION-x86_64.AppImage
       deploy:
